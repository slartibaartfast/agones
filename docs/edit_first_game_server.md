<<<<<<< HEAD
# Getting Started
=======
# Quickstart Edit a Game Server
>>>>>>> 3175cae7
The following guide is for developers without Docker or Kubernetes experience, that want to use the simple-udp example as a starting point for a custom game server. This guide addresses Google Kubernetes Engine and Minikube.  We would welcome a Pull Request to expand this to include other platforms as well.

## Prerequisites

<<<<<<< HEAD
1. Downland and install Golang from https://golang.org/dl/.
2. Install Docker from https://www.docker.com/get-docker.
3. Install Agones on GKE or Minikube.  
=======
1. A [Go](https://golang.org/dl/) environment
2. [Docker](https://www.docker.com/get-started/)
3. Agones installed on GKE or Minikube
4. kubectl properly configured
>>>>>>> 3175cae7

To install on GKE, follow the install instructions (if you haven't already) at
[Setting up a Google Kubernetes Engine (GKE) cluster](../install/README.md#setting-up-a-google-kubernetes-engine-gke-cluster). Also complete the "Enabling creation of RBAC resources" and "Installing Agones" sets of instructions on the same page.

To install locally on Minikube, read [Setting up a Minikube cluster](../install/README.md#setting-up-a-minikube-cluster).  Also complete the "Enabling creation of RBAC resources" and "Installing Agones" sets of instructions on the same page.

## Modify the code and push another new image

<<<<<<< HEAD
### Modify the simple-udp example source source code
=======
### Modify the simple-udp example source code
>>>>>>> 3175cae7
Modify the main.go file. For example:

Change main.go line 92:

From:
```go
ack := "ACK: " + txt + "\n"
```

To:
```go
ack := "ACK: Echo says " + txt + "\n"
```

### Build Server
Since Docker image is using Alpine Linux, the "go build" command has to include few more environment variables.

```bash
>> go get agones.dev/agones/pkg/sdk
>> GOOS=linux GOARCH=amd64 CGO_ENABLED=0 go build -o bin/server -a -v main.go
```

## Using Docker File

### Create a new docker image
```bash
>> docker build -t gcr.io/[PROJECT_ID]/agones-udp-server:modified .
```

Note: you can change the image name "agones-udp-server" to something else.

### If using GKE, push the image to GCP Registry
```bash
>> docker push gcr.io/[PROJECT_ID]/agones-udp-server:modified
```

Note: Review [Authentication Methods](https://cloud.google.com/container-registry/docs/advanced-authentication)
for additional information regarding use of gcloud as a Docker credential helper
and advanced authentication methods to the Google Container Registry.

### If using Minikube, load the image into Minikube
```bash
>> docker save gcr.io/[PROJECT_ID]/agones-udp-server:modified | (eval $(minikube docker-env) && docker load)
```

### Modify gameserver.yaml
Modify the following line from gameserver.yaml to use the new configuration.

```
    spec:
      containers:
      - name: agones-simple-udp
        image: gcr.io/[PROJECT_ID]/agones-udp-server:modified
```

### If using GKE, deploy Server to GKE
Apply the latest settings to kubernetes container.

```bash
>> gcloud config set container/cluster [CLUSTER_NAME]
>> gcloud container clusters get-credentials [CLUSTER_NAME]
>> kubectl apply -f gameserver.yaml
```

### If using Minikube, deploy the Server to Minikube
```bash
>> kubectl apply -f gameserver.yaml
```


### Check the GameServer Status
```bash
>> kubectl describe gameserver
```

### Verify
Let's retrieve the IP address and the allocated port of your Game Server:

```
kubectl get gs simple-udp -o jsonpath='{.status.address}:{.status.ports[0].port}'
```

You can now communicate with the Game Server :

> NOTE: if you do not have netcat installed
  (i.e. you get a response of `nc: command not found`),
  you can install netcat by running `sudo apt install netcat`.

```
nc -u {IP} {PORT}
Hello World!
ACK:  Echo says  Hello World!
EXIT
```

You can finally type `EXIT` which tells the SDK to run the [Shutdown command](../sdks#shutdown), and therefore shuts down the `GameServer`.  

If you run `kubectl describe gameserver` again - either the GameServer will be gone completely, or it will be in `Shutdown` state, on the way to being deleted.

## Next Steps

If you want to perform rolling updates of modified game servers, see [Quickstart Create a Game Server Fleet](./create_fleet.md).<|MERGE_RESOLUTION|>--- conflicted
+++ resolved
@@ -1,22 +1,12 @@
-<<<<<<< HEAD
-# Getting Started
-=======
 # Quickstart Edit a Game Server
->>>>>>> 3175cae7
 The following guide is for developers without Docker or Kubernetes experience, that want to use the simple-udp example as a starting point for a custom game server. This guide addresses Google Kubernetes Engine and Minikube.  We would welcome a Pull Request to expand this to include other platforms as well.
 
 ## Prerequisites
 
-<<<<<<< HEAD
-1. Downland and install Golang from https://golang.org/dl/.
-2. Install Docker from https://www.docker.com/get-docker.
-3. Install Agones on GKE or Minikube.  
-=======
 1. A [Go](https://golang.org/dl/) environment
 2. [Docker](https://www.docker.com/get-started/)
 3. Agones installed on GKE or Minikube
 4. kubectl properly configured
->>>>>>> 3175cae7
 
 To install on GKE, follow the install instructions (if you haven't already) at
 [Setting up a Google Kubernetes Engine (GKE) cluster](../install/README.md#setting-up-a-google-kubernetes-engine-gke-cluster). Also complete the "Enabling creation of RBAC resources" and "Installing Agones" sets of instructions on the same page.
@@ -25,11 +15,7 @@
 
 ## Modify the code and push another new image
 
-<<<<<<< HEAD
-### Modify the simple-udp example source source code
-=======
 ### Modify the simple-udp example source code
->>>>>>> 3175cae7
 Modify the main.go file. For example:
 
 Change main.go line 92:
